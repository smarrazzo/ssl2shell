<?xml version="1.0" encoding="UTF-8" standalone="no"?>
<!-- Created with Inkscape (http://www.inkscape.org/) -->

<svg
   xmlns:osb="http://www.openswatchbook.org/uri/2009/osb"
   xmlns:dc="http://purl.org/dc/elements/1.1/"
   xmlns:cc="http://creativecommons.org/ns#"
   xmlns:rdf="http://www.w3.org/1999/02/22-rdf-syntax-ns#"
   xmlns:svg="http://www.w3.org/2000/svg"
   xmlns="http://www.w3.org/2000/svg"
   xmlns:sodipodi="http://sodipodi.sourceforge.net/DTD/sodipodi-0.dtd"
   xmlns:inkscape="http://www.inkscape.org/namespaces/inkscape"
   width="297mm"
   height="210mm"
   viewBox="0 0 297 210"
   version="1.1"
   id="svg288"
<<<<<<< HEAD
   inkscape:version="0.92.1 r15371"
   sodipodi:docname="tproxy.svg">
=======
   inkscape:version="0.92.4 (5da689c313, 2019-01-14)"
   sodipodi:docname="Transparent Proxy to Two Hosts-new.svg">
>>>>>>> 0d5a2f69
  <defs
     id="defs282">
    <linearGradient
       id="linearGradient4840"
       osb:paint="solid">
      <stop
         style="stop-color:#000000;stop-opacity:1;"
         offset="0"
         id="stop4838" />
    </linearGradient>
    <linearGradient
       id="linearGradient4802"
       osb:paint="solid">
      <stop
         style="stop-color:#000000;stop-opacity:1;"
         offset="0"
         id="stop4800" />
    </linearGradient>
  </defs>
  <sodipodi:namedview
     id="base"
     pagecolor="#ffffff"
     bordercolor="#666666"
     borderopacity="1.0"
     inkscape:pageopacity="0.0"
     inkscape:pageshadow="2"
     inkscape:zoom="1.01"
     inkscape:cx="388.35183"
     inkscape:cy="384.17616"
     inkscape:document-units="mm"
     inkscape:current-layer="layer1"
     showgrid="false"
     inkscape:snap-page="true"
     inkscape:window-width="1600"
     inkscape:window-height="836"
     inkscape:window-x="0"
     inkscape:window-y="27"
     inkscape:window-maximized="1"
     showguides="false" />
  <metadata
     id="metadata285">
    <rdf:RDF>
      <cc:Work
         rdf:about="">
        <dc:format>image/svg+xml</dc:format>
        <dc:type
           rdf:resource="http://purl.org/dc/dcmitype/StillImage" />
        <dc:title />
      </cc:Work>
    </rdf:RDF>
  </metadata>
  <g
     inkscape:label="Layer 1"
     inkscape:groupmode="layer"
     id="layer1"
     transform="translate(0,-87)">
    <rect
       style="fill:#000000;fill-opacity:0;stroke:#fa9600;stroke-width:0.68479234;stroke-miterlimit:4;stroke-dasharray:none;stroke-dashoffset:0;stroke-opacity:1"
       id="rect4977-0"
       width="37.333149"
       height="17.888765"
       x="234.24397"
       y="232.81883" />
    <ellipse
       id="path290"
       cx="38.405174"
       cy="133.55173"
       rx="21.853449"
       ry="28.965515"
       style="stroke-width:0.26458332;fill-opacity:1;fill:none" />
    <ellipse
       style="fill:none;stroke-width:0.26458332"
       id="path4806"
       cx="44.482758"
       cy="135.49138"
       rx="28.965515"
       ry="27.025862" />
    <ellipse
       style="fill:none;stroke-width:0.26458332"
       id="path4808"
       cx="124.26724"
       cy="151.26724"
       rx="29.612068"
       ry="24.698277" />
    <ellipse
       style="fill:none;fill-opacity:1;stroke:#000000;stroke-width:0.76499999;stroke-miterlimit:4;stroke-dasharray:none;stroke-opacity:1"
       id="path4812"
       ry="30.796005"
       rx="24.16864"
       cy="140.54999"
       cx="43.31974" />
    <rect
       style="fill:#000000;fill-opacity:0;stroke:#000000;stroke-width:0.59869254;stroke-miterlimit:4;stroke-dasharray:none;stroke-opacity:1"
       id="rect4852"
       width="27.302826"
       height="13.554869"
       x="29.797318"
       y="133.28833" />
    <text
       xml:space="preserve"
       style="font-style:normal;font-weight:normal;font-size:6.6431241px;line-height:1.25;font-family:sans-serif;letter-spacing:0px;word-spacing:0px;fill:#000000;fill-opacity:1;stroke:none;stroke-width:0.31139645"
       x="38.145908"
       y="130.0871"
       id="text138"
       transform="scale(0.9172844,1.0901744)"><tspan
         sodipodi:role="line"
         x="38.145908"
         y="130.0871"
         id="tspan136"
         style="stroke-width:0.31139645"><tspan
           x="38.145908"
           y="130.0871"
           style="font-style:normal;font-variant:normal;font-weight:bold;font-stretch:normal;font-size:4.93888903px;font-family:'Courier New';-inkscape-font-specification:'Courier New';stroke-width:0.31139645"
           id="tspan134">Client</tspan></tspan></text>
    <rect
       style="fill:#000000;fill-opacity:0;stroke:#000000;stroke-width:0.66499996;stroke-miterlimit:4;stroke-dasharray:none;stroke-opacity:1"
       id="rect4862"
       width="20.232847"
       height="37.612331"
       x="101.42361"
       y="121.64869" />
    <rect
       style="fill:#000000;fill-opacity:0;stroke:#000000;stroke-width:0.67072004;stroke-miterlimit:4;stroke-dasharray:none;stroke-opacity:1"
       id="rect4864"
       width="121.91585"
       height="91.301468"
       x="156.41544"
       y="116.72592" />
    <rect
       style="fill:#000000;fill-opacity:0;stroke:#000000;stroke-width:0.66499996;stroke-miterlimit:4;stroke-dasharray:none;stroke-opacity:1"
       id="rect4866"
       width="122.95342"
       height="37.871742"
       x="155.89668"
       y="223.04117" />
    <rect
       style="fill:#000000;fill-opacity:0;stroke:#f40000;stroke-width:0.701;stroke-miterlimit:4;stroke-dasharray:none;stroke-opacity:1"
       id="rect4868"
       width="82.747147"
       height="23.645355"
       x="175.0919"
       y="128.09322" />
    <rect
       style="fill:#000000;fill-opacity:0;stroke:#009600;stroke-width:0.66499996;stroke-miterlimit:4;stroke-dasharray:none;stroke-opacity:1"
       id="rect4870-7"
       width="26.977121"
       height="14.785542"
       x="220.4861"
       y="185.84906" />
    <rect
       style="fill:#000000;fill-opacity:0;stroke:#009600;stroke-width:0.66499996;stroke-miterlimit:4;stroke-dasharray:none;stroke-opacity:1"
       id="rect4870-7-1"
       width="26.977123"
       height="14.785542"
       x="184.17078"
       y="185.84906" />
    <rect
       style="fill:#000000;fill-opacity:0;stroke:#009600;stroke-width:0.66499996;stroke-miterlimit:4;stroke-dasharray:none;stroke-opacity:1"
       id="rect4919"
       width="27.495911"
       height="11.413391"
       x="219.96732"
       y="164.44894" />
    <rect
       style="fill:none;fill-opacity:0;stroke:#800080;stroke-width:0.85740757;stroke-miterlimit:4;stroke-dasharray:none;stroke-opacity:0.96517412"
       id="rect4921"
       width="139.8217"
       height="161.06387"
       x="148.11099"
       y="108.15634" />
    <path
       style="fill:#000000;stroke:#c98f26;stroke-width:0.665;stroke-linecap:butt;stroke-linejoin:miter;stroke-opacity:0.88627452;stroke-miterlimit:4;stroke-dasharray:none;fill-opacity:0"
       d="m 57.326389,140.58456 c 43.837821,-0.25939 44.097221,-0.25939 44.097221,-0.25939"
       id="path4925"
       inkscape:connector-curvature="0" />
    <path
       style="fill:#000000;fill-opacity:0;stroke:#c98f26;stroke-width:0.665;stroke-linecap:butt;stroke-linejoin:miter;stroke-miterlimit:4;stroke-dasharray:none;stroke-opacity:0.88627451"
       d="m 122.01937,140.18462 c 53.1252,-0.25845 53.43955,-0.25845 53.43955,-0.25845"
       id="path4925-7"
       inkscape:connector-curvature="0" />
    <path
       style="fill:#000000;fill-opacity:0;stroke:#c98f26;stroke-width:0.58399999;stroke-linecap:butt;stroke-linejoin:miter;stroke-miterlimit:4;stroke-dasharray:1.75200005, 0.58400002;stroke-dashoffset:0;stroke-opacity:0.88627451"
       d="m 101.35344,140.71552 c 19.77892,-0.26191 19.89596,-0.26191 19.89596,-0.26191"
       id="path4925-4"
       inkscape:connector-curvature="0" />
    <path
       style="fill:none;stroke:#009600;stroke-width:0.665;stroke-linecap:butt;stroke-linejoin:miter;stroke-opacity:1;stroke-miterlimit:4;stroke-dasharray:none"
       d="m 198.1781,185.71937 c -0.25939,-33.9808 -0.25939,-33.9808 -0.25939,-33.9808"
       id="path4971"
       inkscape:connector-curvature="0" />
    <path
       style="fill:none;stroke:#009600;stroke-width:0.665;stroke-linecap:butt;stroke-linejoin:miter;stroke-opacity:1;stroke-miterlimit:4;stroke-dasharray:none"
       d="m 233.45588,164.18955 c 0,-12.45098 0,-12.45098 0,-12.45098"
       id="path4973"
       inkscape:connector-curvature="0" />
    <path
       style="fill:none;stroke:#009600;stroke-width:0.665;stroke-linecap:butt;stroke-linejoin:miter;stroke-opacity:1;stroke-miterlimit:4;stroke-dasharray:none"
       d="m 233.19648,185.45997 c 0,-9.59763 0,-9.59763 0,-9.59763"
       id="path4975"
       inkscape:connector-curvature="0" />
    <rect
       style="fill:none;fill-opacity:0;stroke:#fa9600;stroke-width:0.665;stroke-miterlimit:4;stroke-dasharray:none;stroke-dashoffset:0;stroke-opacity:1"
       id="rect4977"
       width="37.35294"
       height="16.860703"
       x="161.2299"
       y="233.1991" />
    <path
       style="fill:none;stroke:#fa9600;stroke-width:0.665;stroke-linecap:butt;stroke-linejoin:miter;stroke-opacity:0.60784316;stroke-miterlimit:4;stroke-dasharray:none"
       d="m 178.79609,151.73857 c 0.25941,81.45016 0.25941,81.45016 0.25941,81.45016"
       id="path4994"
       inkscape:connector-curvature="0" />
    <path
       style="fill:none;stroke:#fa9600;stroke-width:0.66078299;stroke-linecap:butt;stroke-linejoin:miter;stroke-miterlimit:4;stroke-dasharray:none;stroke-opacity:0.60784316"
       d="m 253.45564,151.97084 c 0.25959,80.36694 0.25959,80.36694 0.25959,80.36694"
       id="path4994-0"
       inkscape:connector-curvature="0" />
    <text
       xml:space="preserve"
       style="font-style:normal;font-weight:normal;font-size:10.58333302px;line-height:1.25;font-family:sans-serif;letter-spacing:0px;word-spacing:0px;fill:#000000;fill-opacity:1;stroke:none;stroke-width:0.26458332"
       x="32.424427"
       y="103.23161"
       id="text5013"><tspan
         sodipodi:role="line"
         id="tspan5011"
         x="32.424427"
         y="103.23161"
         style="font-style:normal;font-variant:normal;font-weight:bold;font-stretch:normal;font-size:5.29166698px;line-height:0;font-family:'Courier New';-inkscape-font-specification:'Courier New';stroke-width:0.26458332">Internet</tspan></text>
    <text
       xml:space="preserve"
       style="font-style:normal;font-weight:normal;font-size:10.58333302px;line-height:1.25;font-family:sans-serif;letter-spacing:0px;word-spacing:0px;fill:#000000;fill-opacity:1;stroke:none;stroke-width:0.26458332"
       x="102.3172"
       y="116.44047"
       id="text5013-6"><tspan
         sodipodi:role="line"
         id="tspan5011-2"
         x="102.3172"
         y="116.44047"
         style="font-style:normal;font-variant:normal;font-weight:bold;font-stretch:normal;font-size:5.29166698px;line-height:0;font-family:'Courier New';-inkscape-font-specification:'Courier New';stroke-width:0.26458332">Router</tspan></text>
    <text
       xml:space="preserve"
       style="font-style:normal;font-weight:normal;font-size:10.58333302px;line-height:1.25;font-family:sans-serif;letter-spacing:0px;word-spacing:0px;fill:#800080;fill-opacity:0.96470588;stroke:none;stroke-width:0.26458332"
       x="188.76727"
       y="105.30679"
       id="text5053"><tspan
         sodipodi:role="line"
         id="tspan5051"
         x="188.76727"
         y="105.30679"
         style="font-style:normal;font-variant:normal;font-weight:bold;font-stretch:normal;font-size:4.93888903px;font-family:'Courier New';-inkscape-font-specification:'Courier New';fill:#800080;fill-opacity:0.96470588;stroke:none;stroke-width:0.26458332;stroke-opacity:0.96517412">Local Area Network</tspan></text>
    <text
       xml:space="preserve"
       style="font-style:normal;font-variant:normal;font-weight:normal;font-stretch:normal;font-size:10.58333302px;line-height:1.25;font-family:'Courier New';-inkscape-font-specification:'Courier New';letter-spacing:0px;word-spacing:0px;fill:#c98f26;fill-opacity:0.88627451;stroke:none;stroke-width:0.26458332"
       x="92.344772"
       y="138.5094"
       id="text5057"><tspan
         sodipodi:role="line"
         id="tspan5055"
         x="92.344772"
         y="138.5094"
         style="font-style:normal;font-variant:normal;font-weight:bold;font-stretch:normal;font-size:4.23333311px;font-family:'Courier New';-inkscape-font-specification:'Courier New';fill:#c98f26;fill-opacity:0.88627451;stroke-width:0.26458332">443</tspan></text>
    <text
       xml:space="preserve"
       style="font-style:normal;font-variant:normal;font-weight:normal;font-stretch:normal;font-size:10.58333302px;line-height:1.25;font-family:'Courier New';-inkscape-font-specification:'Courier New';letter-spacing:0px;word-spacing:0px;fill:#c98f26;fill-opacity:0.88627451;stroke:none;stroke-width:0.26458332"
       x="92.414749"
       y="138.5529"
       id="text5057-0"><tspan
         sodipodi:role="line"
         id="tspan5055-6"
         x="92.414749"
         y="138.5529"
         style="font-style:normal;font-variant:normal;font-weight:bold;font-stretch:normal;font-size:4.23333311px;font-family:'Courier New';-inkscape-font-specification:'Courier New';fill:#c98f26;fill-opacity:0.88627451;stroke-width:0.26458332">443</tspan></text>
    <text
       xml:space="preserve"
       style="font-style:normal;font-variant:normal;font-weight:normal;font-stretch:normal;font-size:10.58333302px;line-height:1.25;font-family:'Courier New';-inkscape-font-specification:'Courier New';letter-spacing:0px;word-spacing:0px;fill:#c98f26;fill-opacity:0.88627451;stroke:none;stroke-width:0.26458332"
       x="92.414749"
       y="138.5529"
       id="text5057-0-8"><tspan
         sodipodi:role="line"
         id="tspan5055-6-2"
         x="92.414749"
         y="138.5529"
         style="font-style:normal;font-variant:normal;font-weight:bold;font-stretch:normal;font-size:4.23333333px;font-family:'Courier New';-inkscape-font-specification:'Courier New';fill:#c98f26;fill-opacity:0.88627451;stroke-width:0.26458332">443</tspan></text>
    <text
       xml:space="preserve"
       style="font-style:normal;font-variant:normal;font-weight:normal;font-stretch:normal;font-size:11.3396225px;line-height:1.25;font-family:'Courier New';-inkscape-font-specification:'Courier New';letter-spacing:0px;word-spacing:0px;fill:#c98f26;fill-opacity:0.88627451;stroke:none;stroke-width:0.28349054"
       x="151.81532"
       y="147.89809"
       id="text5057-0-8-6"
       transform="scale(1.0714604,0.93330561)"><tspan
         sodipodi:role="line"
         id="tspan5055-6-2-7"
         x="151.81532"
         y="147.89809"
         style="font-style:normal;font-variant:normal;font-weight:bold;font-stretch:normal;font-size:4.23333333px;font-family:'Courier New';-inkscape-font-specification:'Courier New';fill:#c98f26;fill-opacity:0.88627451;stroke-width:0.28349054">4433</tspan></text>
    <text
       xml:space="preserve"
       style="font-style:normal;font-variant:normal;font-weight:normal;font-stretch:normal;font-size:11.33962345px;line-height:1.25;font-family:'Courier New';-inkscape-font-specification:'Courier New';letter-spacing:0px;word-spacing:0px;fill:#c98f26;fill-opacity:0.88627451;stroke:none;stroke-width:0.28349057"
       x="114.9891"
       y="148.08023"
       id="text5057-0-8-6-4"
       transform="scale(1.0714604,0.93330561)"><tspan
         sodipodi:role="line"
         id="tspan5055-6-2-7-3"
         x="114.9891"
         y="148.08023"
         style="font-style:normal;font-variant:normal;font-weight:bold;font-stretch:normal;font-size:4.23333311px;font-family:'Courier New';-inkscape-font-specification:'Courier New';fill:#c98f26;fill-opacity:0.88627451;stroke-width:0.28349057">4433</tspan></text>
    <text
<<<<<<< HEAD
=======
       xml:space="preserve"
       style="font-style:normal;font-weight:normal;font-size:10.58333302px;line-height:1.25;font-family:sans-serif;letter-spacing:0px;word-spacing:0px;fill:#000000;fill-opacity:1;stroke:none;stroke-width:0.26458332"
       x="208.55414"
       y="135.19525"
       id="text144"><tspan
         sodipodi:role="line"
         x="208.55414"
         y="135.19525"
         id="tspan142"
         style="stroke-width:0.26458332"><tspan
           x="208.55414"
           y="135.19525"
           style="font-style:normal;font-variant:normal;font-weight:bold;font-stretch:normal;font-size:5.64444447px;font-family:'Courier New';-inkscape-font-specification:'Courier New';fill:#f40000;fill-opacity:1;stroke-width:0.26458332"
           id="tspan140">SSLH</tspan></tspan></text>
    <text
>>>>>>> 0d5a2f69
       xml:space="preserve"
       style="font-style:normal;font-weight:normal;font-size:3.52777767px;line-height:1.25;font-family:sans-serif;letter-spacing:0px;word-spacing:0px;fill:#000000;fill-opacity:1;stroke:none;stroke-width:0.26458332"
       x="158.75"
       y="121.48432"
       id="text5159"><tspan
         sodipodi:role="line"
         id="tspan5157"
         x="158.75"
         y="121.48432"
         style="font-style:normal;font-variant:normal;font-weight:bold;font-stretch:normal;font-family:'Courier New';-inkscape-font-specification:'Courier New Bold';stroke-width:0.26458332;font-size:3.88055556px">192.168.1.124 (Pi A)</tspan></text>
    <text
       xml:space="preserve"
       style="font-style:normal;font-weight:normal;font-size:3.52777767px;line-height:1.25;font-family:sans-serif;letter-spacing:0px;word-spacing:0px;fill:#000000;fill-opacity:1;stroke:none;stroke-width:0.26458332"
       x="157.30107"
       y="258.37653"
       id="text5159-0"><tspan
         sodipodi:role="line"
         id="tspan5157-1"
         x="157.30107"
         y="258.37653"
         style="font-style:normal;font-variant:normal;font-weight:bold;font-stretch:normal;font-size:3.88055563px;font-family:'Courier New';-inkscape-font-specification:'Courier New Bold';stroke-width:0.26458332">192.168.1.123 (Pi B)</tspan></text>
    <text
       xml:space="preserve"
       style="font-style:normal;font-weight:normal;font-size:3.52777767px;line-height:1.25;font-family:sans-serif;letter-spacing:0px;word-spacing:0px;fill:#fa9600;fill-opacity:1;stroke:none;stroke-width:0.26458332"
       x="167.25511"
       y="242.15076"
       id="text168"><tspan
         sodipodi:role="line"
         x="167.25511"
         y="242.15076"
         id="tspan166"
         style="stroke-width:0.26458332"><tspan
           x="167.25511"
           y="242.15076"
           style="font-style:normal;font-variant:normal;font-weight:bold;font-stretch:normal;font-size:4.23333311px;font-family:'Courier New';-inkscape-font-specification:'Courier New Bold';fill:#fa9600;fill-opacity:1;stroke-width:0.26458332"
           id="tspan164">Web Server</tspan></tspan></text>
    <text
       xml:space="preserve"
       style="font-style:normal;font-weight:normal;font-size:3.52777767px;line-height:1.25;font-family:sans-serif;letter-spacing:0px;word-spacing:0px;fill:#fa9600;fill-opacity:1;stroke:none;stroke-width:0.26458332"
       x="239.92085"
       y="241.98419"
       id="text174"><tspan
         sodipodi:role="line"
         x="239.92085"
         y="241.98419"
         id="tspan172"
         style="stroke-width:0.26458332"><tspan
           x="239.92085"
           y="241.98419"
           style="font-style:normal;font-variant:normal;font-weight:bold;font-stretch:normal;font-size:4.23333311px;font-family:'Courier New';-inkscape-font-specification:'Courier New Bold';fill:#fa9600;fill-opacity:1;stroke-width:0.26458332"
           id="tspan170">SSH Server</tspan></tspan></text>
    <text
       xml:space="preserve"
       style="font-style:normal;font-weight:normal;font-size:3.52777767px;line-height:1.25;font-family:sans-serif;letter-spacing:0px;word-spacing:0px;fill:#000000;fill-opacity:1;stroke:none;stroke-width:0.26458332"
       x="167.9187"
       y="190.6398"
       id="text186"><tspan
         sodipodi:role="line"
         x="167.9187"
         y="190.6398"
         id="tspan184"
         style="stroke-width:0.26458332"><tspan
           x="167.9187"
           y="190.6398"
           style="font-style:normal;font-variant:normal;font-weight:bold;font-stretch:normal;font-size:3.88055563px;font-family:'Courier New';-inkscape-font-specification:'Courier New Bold';fill:#fa9600;fill-opacity:1;stroke-width:0.26458332"
           id="tspan182">http</tspan></tspan></text>
    <text
       xml:space="preserve"
       style="font-style:normal;font-weight:normal;font-size:3.52777767px;line-height:1.25;font-family:sans-serif;letter-spacing:0px;word-spacing:0px;fill:#000000;fill-opacity:1;stroke:none;stroke-width:0.26458332"
       x="167.48399"
       y="157.93468"
       id="text180"><tspan
         sodipodi:role="line"
         x="167.48399"
         y="157.93468"
         id="tspan178"
         style="stroke-width:0.26458332"><tspan
           x="167.48399"
           y="157.93468"
           style="font-style:normal;font-variant:normal;font-weight:bold;font-stretch:normal;font-size:3.88055563px;font-family:'Courier New';-inkscape-font-specification:'Courier New Bold';fill:#fa9600;fill-opacity:1;stroke-width:0.26458332"
           id="tspan176">8000</tspan></tspan></text>
    <text
       xml:space="preserve"
       style="font-style:normal;font-weight:normal;font-size:3.52777767px;line-height:1.25;font-family:sans-serif;letter-spacing:0px;word-spacing:0px;fill:#000000;fill-opacity:1;stroke:none;stroke-width:0.26458332"
       x="167.74596"
       y="229.97469"
       id="text192"><tspan
         sodipodi:role="line"
         x="167.74596"
         y="229.97469"
         id="tspan190"
         style="stroke-width:0.26458332"><tspan
           x="167.74596"
           y="229.97469"
           style="font-style:normal;font-variant:normal;font-weight:bold;font-stretch:normal;font-size:3.88055563px;font-family:'Courier New';-inkscape-font-specification:'Courier New Bold';fill:#fa9600;fill-opacity:1;stroke-width:0.26458332"
           id="tspan188">8000</tspan></tspan></text>
    <text
       xml:space="preserve"
       style="font-style:normal;font-weight:normal;font-size:3.52777767px;line-height:1.25;font-family:sans-serif;letter-spacing:0px;word-spacing:0px;fill:#000000;fill-opacity:1;stroke:none;stroke-width:0.26458332"
       x="255.3237"
       y="190.91431"
       id="text246"><tspan
         sodipodi:role="line"
         x="255.3237"
         y="190.91431"
         id="tspan244"
         style="stroke-width:0.26458332"><tspan
           x="255.3237"
           y="190.91431"
           style="font-style:normal;font-variant:normal;font-weight:bold;font-stretch:normal;font-size:3.88055563px;font-family:'Courier New';-inkscape-font-specification:'Courier New Bold';fill:#fa9600;fill-opacity:1;stroke-width:0.26458332"
           id="tspan242">ssh</tspan></tspan></text>
    <text
       xml:space="preserve"
       style="font-style:normal;font-weight:normal;font-size:3.52777767px;line-height:1.25;font-family:sans-serif;letter-spacing:0px;word-spacing:0px;fill:#000000;fill-opacity:1;stroke:none;stroke-width:0.26458332"
       x="254.88899"
       y="158.20918"
       id="text240"><tspan
         sodipodi:role="line"
         x="254.88899"
         y="158.20918"
         id="tspan238"
         style="stroke-width:0.26458332"><tspan
           x="254.88899"
           y="158.20918"
           style="font-style:normal;font-variant:normal;font-weight:bold;font-stretch:normal;font-size:3.88055563px;font-family:'Courier New';-inkscape-font-specification:'Courier New Bold';fill:#fa9600;fill-opacity:1;stroke-width:0.26458332"
           id="tspan236">1022</tspan></tspan></text>
    <text
       xml:space="preserve"
       style="font-style:normal;font-weight:normal;font-size:3.52777767px;line-height:1.25;font-family:sans-serif;letter-spacing:0px;word-spacing:0px;fill:#000000;fill-opacity:1;stroke:none;stroke-width:0.26458332"
       x="255.15096"
       y="230.24921"
       id="text252"><tspan
         sodipodi:role="line"
         x="255.15096"
         y="230.24921"
         id="tspan250"
         style="stroke-width:0.26458332"><tspan
           x="255.15096"
           y="230.24921"
           style="font-style:normal;font-variant:normal;font-weight:bold;font-stretch:normal;font-size:3.88055563px;font-family:'Courier New';-inkscape-font-specification:'Courier New Bold';fill:#fa9600;fill-opacity:1;stroke-width:0.26458332"
           id="tspan248">1022</tspan></tspan></text>
    <text
       xml:space="preserve"
       style="font-style:normal;font-weight:normal;font-size:3.52777767px;line-height:1.25;font-family:sans-serif;letter-spacing:0px;word-spacing:0px;fill:#009600;fill-opacity:1;stroke:none;stroke-width:0.26458332;stroke-opacity:1"
       x="186.26637"
       y="193.70544"
       id="text156"><tspan
         sodipodi:role="line"
         x="186.26637"
         y="193.70544"
         id="tspan154"
         style="stroke-width:0.26458332"><tspan
           x="186.26637"
           y="193.70544"
           style="font-style:normal;font-variant:normal;font-weight:bold;font-stretch:normal;font-size:3.88055563px;font-family:'Courier New';-inkscape-font-specification:'Courier New Bold';fill:#009600;fill-opacity:1;stroke:none;stroke-width:0.26458332;stroke-opacity:1"
           id="tspan152">Web Server</tspan></tspan></text>
    <text
       xml:space="preserve"
       style="font-style:normal;font-weight:normal;font-size:3.52777767px;line-height:1.25;font-family:sans-serif;letter-spacing:0px;word-spacing:0px;fill:#009600;fill-opacity:1;stroke:none;stroke-width:0.26458332;stroke-opacity:1"
       x="225.25404"
       y="170.88316"
       id="text150"><tspan
         sodipodi:role="line"
         x="225.25404"
         y="170.88316"
         id="tspan148"
         style="stroke-width:0.26458332"><tspan
           x="225.25404"
           y="170.88316"
           style="font-style:normal;font-variant:normal;font-weight:bold;font-stretch:normal;font-size:3.88055563px;font-family:'Courier New';-inkscape-font-specification:'Courier New Bold';fill:#009600;fill-opacity:1;stroke:none;stroke-width:0.26458332;stroke-opacity:1"
           id="tspan146">STUNNEL</tspan></tspan></text>
    <text
       xml:space="preserve"
       style="font-style:normal;font-weight:normal;font-size:3.52777767px;line-height:1.25;font-family:sans-serif;letter-spacing:0px;word-spacing:0px;fill:#009600;fill-opacity:1;stroke:none;stroke-width:0.26458332;stroke-opacity:1"
       x="222.6344"
       y="194.19792"
       id="text162"><tspan
         sodipodi:role="line"
         x="222.6344"
         y="194.19792"
         id="tspan160"
         style="stroke-width:0.26458332"><tspan
           x="222.6344"
           y="194.19792"
           style="font-style:normal;font-variant:normal;font-weight:bold;font-stretch:normal;font-size:3.88055563px;font-family:'Courier New';-inkscape-font-specification:'Courier New Bold';fill:#009600;fill-opacity:1;stroke:none;stroke-width:0.26458332;stroke-opacity:1"
           id="tspan158">SSH Server</tspan></tspan></text>
    <text
       xml:space="preserve"
       style="font-style:normal;font-weight:normal;font-size:3.52777767px;line-height:1.25;font-family:sans-serif;letter-spacing:0px;word-spacing:0px;fill:#009600;fill-opacity:1;stroke:none;stroke-width:0.26458332"
       x="199.15128"
       y="157.29231"
       id="text198"><tspan
         sodipodi:role="line"
         x="199.15128"
         y="157.29231"
         id="tspan196"
         style="stroke-width:0.26458332"><tspan
           x="199.15128"
           y="157.29231"
           style="font-style:normal;font-variant:normal;font-weight:bold;font-stretch:normal;font-size:3.88055563px;font-family:'Courier New';-inkscape-font-specification:'Courier New Bold';fill:#009600;fill-opacity:1;stroke-width:0.26458332"
           id="tspan194">443</tspan></tspan></text>
    <text
       xml:space="preserve"
       style="font-style:normal;font-weight:normal;font-size:3.52777767px;line-height:1.25;font-family:sans-serif;letter-spacing:0px;word-spacing:0px;fill:#009600;fill-opacity:1;stroke:none;stroke-width:0.26458332"
       x="199.41324"
       y="182.17886"
       id="text210"><tspan
         sodipodi:role="line"
         x="199.41324"
         y="182.17886"
         id="tspan208"
         style="stroke-width:0.26458332"><tspan
           x="199.41324"
           y="182.17886"
           style="font-style:normal;font-variant:normal;font-weight:bold;font-stretch:normal;font-size:3.88055563px;font-family:'Courier New';-inkscape-font-specification:'Courier New Bold';fill:#009600;fill-opacity:1;stroke-width:0.26458332"
           id="tspan206">443</tspan></tspan></text>
    <text
       xml:space="preserve"
       style="font-style:normal;font-weight:normal;font-size:3.52777767px;line-height:1.25;font-family:sans-serif;letter-spacing:0px;word-spacing:0px;fill:#009600;fill-opacity:1;stroke:none;stroke-width:0.26458332"
       x="199.15128"
       y="170.65247"
       id="text204"><tspan
         sodipodi:role="line"
         x="199.15128"
         y="170.65247"
         id="tspan202"
         style="stroke-width:0.26458332"><tspan
           x="199.15128"
           y="170.65247"
           style="font-style:normal;font-variant:normal;font-weight:bold;font-stretch:normal;font-size:3.88055563px;font-family:'Courier New';-inkscape-font-specification:'Courier New Bold';fill:#009600;fill-opacity:1;stroke-width:0.26458332"
           id="tspan200">tls</tspan></tspan></text>
    <text
       xml:space="preserve"
       style="font-style:normal;font-weight:normal;font-size:3.52777767px;line-height:1.25;font-family:sans-serif;letter-spacing:0px;word-spacing:0px;fill:#009600;fill-opacity:1;stroke:none;stroke-width:0.26458332"
       x="223.09605"
       y="158.60213"
       id="text216"><tspan
         sodipodi:role="line"
         x="223.09605"
         y="158.60213"
         id="tspan214"
         style="stroke-width:0.26458332"><tspan
           x="223.09605"
           y="158.60213"
           style="font-style:normal;font-variant:normal;font-weight:bold;font-stretch:normal;font-size:3.88055563px;font-family:'Courier New';-inkscape-font-specification:'Courier New Bold';fill:#009600;fill-opacity:1;stroke-width:0.26458332"
           id="tspan212">4480</tspan></tspan></text>
    <text
       xml:space="preserve"
       style="font-style:normal;font-weight:normal;font-size:3.52777767px;line-height:1.25;font-family:sans-serif;letter-spacing:0px;word-spacing:0px;fill:#009600;fill-opacity:1;stroke:none;stroke-width:0.26458332"
       x="235.14638"
       y="158.60213"
       id="text222"><tspan
         sodipodi:role="line"
         x="235.14638"
         y="158.60213"
         id="tspan220"
         style="stroke-width:0.26458332"><tspan
           x="235.14638"
           y="158.60213"
           style="font-style:normal;font-variant:normal;font-weight:bold;font-stretch:normal;font-size:3.88055563px;font-family:'Courier New';-inkscape-font-specification:'Courier New Bold';fill:#009600;fill-opacity:1;stroke-width:0.26458332"
           id="tspan218">tls</tspan></tspan></text>
    <text
       xml:space="preserve"
       style="font-style:normal;font-weight:normal;font-size:3.52777767px;line-height:1.25;font-family:sans-serif;letter-spacing:0px;word-spacing:0px;fill:#009600;fill-opacity:1;stroke:none;stroke-width:0.26458332"
       x="222.57213"
       y="182.44083"
       id="text228"><tspan
         sodipodi:role="line"
         x="222.57213"
         y="182.44083"
         id="tspan226"
         style="stroke-width:0.26458332"><tspan
           x="222.57213"
           y="182.44083"
           style="font-style:normal;font-variant:normal;font-weight:bold;font-stretch:normal;font-size:3.88055563px;font-family:'Courier New';-inkscape-font-specification:'Courier New Bold';fill:#009600;fill-opacity:1;stroke-width:0.26458332"
           id="tspan224">1022</tspan></tspan></text>
    <text
       xml:space="preserve"
<<<<<<< HEAD
       id="flowRoot5211-6-8-81"
       style="font-style:normal;font-weight:normal;font-size:13.33333302px;line-height:1.25;font-family:sans-serif;letter-spacing:0px;word-spacing:0px;fill:#009600;fill-opacity:1;stroke:none"
       transform="matrix(0.26458333,0,0,0.26458333,68.79947,80.896733)"><flowRegion
         id="flowRegion5213-0-8-1"
         style="fill:#009600;fill-opacity:1"><rect
           id="rect5215-5-4-70"
           width="39.603962"
           height="21.782179"
           x="627.72278"
           y="370.92853"
           style="fill:#009600;fill-opacity:1" /></flowRegion><flowPara
         id="flowPara5217-3-37-34"
         style="font-style:normal;font-variant:normal;font-weight:bold;font-stretch:normal;font-size:14.66666698px;font-family:'Courier New';-inkscape-font-specification:'Courier New Bold';fill:#009600;fill-opacity:1">ssh</flowPara></flowRoot>    <flowRoot
       xml:space="preserve"
       id="flowRoot5149"
       style="font-style:normal;font-weight:normal;font-size:40px;line-height:1.25;font-family:sans-serif;letter-spacing:0px;word-spacing:0px;fill:#000000;fill-opacity:1;stroke:none"
       transform="matrix(0.26458333,0,0,0.26458333,14.007352,80.515114)"><flowRegion
         id="flowRegion5151"><rect
           id="rect5153"
           width="174.50981"
           height="50.980392"
           x="735.29413"
           y="170.17139" /></flowRegion><flowPara
         id="flowPara5155"
         style="font-style:normal;font-variant:normal;font-weight:bold;font-stretch:normal;font-size:21.33333397px;font-family:'Courier New';-inkscape-font-specification:'Courier New';fill:#f40000;fill-opacity:1">SSLH</flowPara></flowRoot>    <flowRoot
       xml:space="preserve"
       id="flowRoot5149-3"
       style="font-style:normal;font-weight:normal;font-size:40px;line-height:1.25;font-family:sans-serif;letter-spacing:0px;word-spacing:0px;fill:#000000;fill-opacity:1;stroke:none"
       transform="matrix(0.26458333,0,0,0.26458333,-0.7770493,87.031759)"><flowRegion
         id="flowRegion5151-6"><rect
           id="rect5153-7"
           width="174.50981"
           height="50.980392"
           x="735.29413"
           y="170.17139" /></flowRegion><flowPara
         id="flowPara5155-5"
         style="font-style:normal;font-variant:normal;font-weight:bold;font-stretch:normal;font-size:21.33333397px;font-family:'Courier New';-inkscape-font-specification:'Courier New';fill:#f40000;fill-opacity:1" /></flowRoot>    <text
       xml:space="preserve"
       style="font-style:normal;font-variant:normal;font-weight:normal;font-stretch:normal;font-size:2.82222223px;line-height:1.25;font-family:STIX;-inkscape-font-specification:STIX;letter-spacing:0px;word-spacing:0px;fill:#000000;fill-opacity:1;stroke:none;stroke-width:0.26458332"
       x="187.04207"
       y="138.77393"
       id="text160"><tspan
         sodipodi:role="line"
         id="tspan158"
         x="187.04207"
         y="138.77393"
         style="stroke-width:0.26458332">SSLH</tspan></text>
=======
       style="font-style:normal;font-weight:normal;font-size:3.52777767px;line-height:1.25;font-family:sans-serif;letter-spacing:0px;word-spacing:0px;fill:#009600;fill-opacity:1;stroke:none;stroke-width:0.26458332"
       x="234.88441"
       y="182.44083"
       id="text234"><tspan
         sodipodi:role="line"
         x="234.88441"
         y="182.44083"
         id="tspan232"
         style="stroke-width:0.26458332"><tspan
           x="234.88441"
           y="182.44083"
           style="font-style:normal;font-variant:normal;font-weight:bold;font-stretch:normal;font-size:3.88055563px;font-family:'Courier New';-inkscape-font-specification:'Courier New Bold';fill:#009600;fill-opacity:1;stroke-width:0.26458332"
           id="tspan230">ssh</tspan></tspan></text>
>>>>>>> 0d5a2f69
  </g>
</svg><|MERGE_RESOLUTION|>--- conflicted
+++ resolved
@@ -15,13 +15,8 @@
    viewBox="0 0 297 210"
    version="1.1"
    id="svg288"
-<<<<<<< HEAD
-   inkscape:version="0.92.1 r15371"
-   sodipodi:docname="tproxy.svg">
-=======
    inkscape:version="0.92.4 (5da689c313, 2019-01-14)"
    sodipodi:docname="Transparent Proxy to Two Hosts-new.svg">
->>>>>>> 0d5a2f69
   <defs
      id="defs282">
     <linearGradient
@@ -49,16 +44,16 @@
      inkscape:pageopacity="0.0"
      inkscape:pageshadow="2"
      inkscape:zoom="1.01"
-     inkscape:cx="388.35183"
-     inkscape:cy="384.17616"
+     inkscape:cx="511.12411"
+     inkscape:cy="388.13656"
      inkscape:document-units="mm"
      inkscape:current-layer="layer1"
      showgrid="false"
      inkscape:snap-page="true"
-     inkscape:window-width="1600"
-     inkscape:window-height="836"
-     inkscape:window-x="0"
-     inkscape:window-y="27"
+     inkscape:window-width="1920"
+     inkscape:window-height="1005"
+     inkscape:window-x="-9"
+     inkscape:window-y="-9"
      inkscape:window-maximized="1"
      showguides="false" />
   <metadata
@@ -330,8 +325,6 @@
          y="148.08023"
          style="font-style:normal;font-variant:normal;font-weight:bold;font-stretch:normal;font-size:4.23333311px;font-family:'Courier New';-inkscape-font-specification:'Courier New';fill:#c98f26;fill-opacity:0.88627451;stroke-width:0.28349057">4433</tspan></text>
     <text
-<<<<<<< HEAD
-=======
        xml:space="preserve"
        style="font-style:normal;font-weight:normal;font-size:10.58333302px;line-height:1.25;font-family:sans-serif;letter-spacing:0px;word-spacing:0px;fill:#000000;fill-opacity:1;stroke:none;stroke-width:0.26458332"
        x="208.55414"
@@ -347,7 +340,6 @@
            style="font-style:normal;font-variant:normal;font-weight:bold;font-stretch:normal;font-size:5.64444447px;font-family:'Courier New';-inkscape-font-specification:'Courier New';fill:#f40000;fill-opacity:1;stroke-width:0.26458332"
            id="tspan140">SSLH</tspan></tspan></text>
     <text
->>>>>>> 0d5a2f69
        xml:space="preserve"
        style="font-style:normal;font-weight:normal;font-size:3.52777767px;line-height:1.25;font-family:sans-serif;letter-spacing:0px;word-spacing:0px;fill:#000000;fill-opacity:1;stroke:none;stroke-width:0.26458332"
        x="158.75"
@@ -626,55 +618,6 @@
            id="tspan224">1022</tspan></tspan></text>
     <text
        xml:space="preserve"
-<<<<<<< HEAD
-       id="flowRoot5211-6-8-81"
-       style="font-style:normal;font-weight:normal;font-size:13.33333302px;line-height:1.25;font-family:sans-serif;letter-spacing:0px;word-spacing:0px;fill:#009600;fill-opacity:1;stroke:none"
-       transform="matrix(0.26458333,0,0,0.26458333,68.79947,80.896733)"><flowRegion
-         id="flowRegion5213-0-8-1"
-         style="fill:#009600;fill-opacity:1"><rect
-           id="rect5215-5-4-70"
-           width="39.603962"
-           height="21.782179"
-           x="627.72278"
-           y="370.92853"
-           style="fill:#009600;fill-opacity:1" /></flowRegion><flowPara
-         id="flowPara5217-3-37-34"
-         style="font-style:normal;font-variant:normal;font-weight:bold;font-stretch:normal;font-size:14.66666698px;font-family:'Courier New';-inkscape-font-specification:'Courier New Bold';fill:#009600;fill-opacity:1">ssh</flowPara></flowRoot>    <flowRoot
-       xml:space="preserve"
-       id="flowRoot5149"
-       style="font-style:normal;font-weight:normal;font-size:40px;line-height:1.25;font-family:sans-serif;letter-spacing:0px;word-spacing:0px;fill:#000000;fill-opacity:1;stroke:none"
-       transform="matrix(0.26458333,0,0,0.26458333,14.007352,80.515114)"><flowRegion
-         id="flowRegion5151"><rect
-           id="rect5153"
-           width="174.50981"
-           height="50.980392"
-           x="735.29413"
-           y="170.17139" /></flowRegion><flowPara
-         id="flowPara5155"
-         style="font-style:normal;font-variant:normal;font-weight:bold;font-stretch:normal;font-size:21.33333397px;font-family:'Courier New';-inkscape-font-specification:'Courier New';fill:#f40000;fill-opacity:1">SSLH</flowPara></flowRoot>    <flowRoot
-       xml:space="preserve"
-       id="flowRoot5149-3"
-       style="font-style:normal;font-weight:normal;font-size:40px;line-height:1.25;font-family:sans-serif;letter-spacing:0px;word-spacing:0px;fill:#000000;fill-opacity:1;stroke:none"
-       transform="matrix(0.26458333,0,0,0.26458333,-0.7770493,87.031759)"><flowRegion
-         id="flowRegion5151-6"><rect
-           id="rect5153-7"
-           width="174.50981"
-           height="50.980392"
-           x="735.29413"
-           y="170.17139" /></flowRegion><flowPara
-         id="flowPara5155-5"
-         style="font-style:normal;font-variant:normal;font-weight:bold;font-stretch:normal;font-size:21.33333397px;font-family:'Courier New';-inkscape-font-specification:'Courier New';fill:#f40000;fill-opacity:1" /></flowRoot>    <text
-       xml:space="preserve"
-       style="font-style:normal;font-variant:normal;font-weight:normal;font-stretch:normal;font-size:2.82222223px;line-height:1.25;font-family:STIX;-inkscape-font-specification:STIX;letter-spacing:0px;word-spacing:0px;fill:#000000;fill-opacity:1;stroke:none;stroke-width:0.26458332"
-       x="187.04207"
-       y="138.77393"
-       id="text160"><tspan
-         sodipodi:role="line"
-         id="tspan158"
-         x="187.04207"
-         y="138.77393"
-         style="stroke-width:0.26458332">SSLH</tspan></text>
-=======
        style="font-style:normal;font-weight:normal;font-size:3.52777767px;line-height:1.25;font-family:sans-serif;letter-spacing:0px;word-spacing:0px;fill:#009600;fill-opacity:1;stroke:none;stroke-width:0.26458332"
        x="234.88441"
        y="182.44083"
@@ -688,6 +631,5 @@
            y="182.44083"
            style="font-style:normal;font-variant:normal;font-weight:bold;font-stretch:normal;font-size:3.88055563px;font-family:'Courier New';-inkscape-font-specification:'Courier New Bold';fill:#009600;fill-opacity:1;stroke-width:0.26458332"
            id="tspan230">ssh</tspan></tspan></text>
->>>>>>> 0d5a2f69
   </g>
 </svg>